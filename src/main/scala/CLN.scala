--- conflicted
+++ resolved
@@ -444,12 +444,6 @@
           )
         )
       case "init" => {
-<<<<<<< HEAD
-        reply(ujson.Obj())
-
-        val lightningDir = params("configuration")("lightning-dir").str
-        val rpcFile = params("configuration")("rpc-file").str
-=======
         reply(Json.obj())
 
         val c = params.hcursor
@@ -465,7 +459,6 @@
             .as[String]
             .toTry
             .get
->>>>>>> 95194c11
         rpcAddr = Paths.get(lightningDir).resolve(rpcFile).toString()
         hsmSecret = Paths.get(lightningDir).resolve("hsm_secret")
 
